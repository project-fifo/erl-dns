%% Copyright (c) 2012-2013, Aetrion LLC
%%
%% Permission to use, copy, modify, and/or distribute this software for any
%% purpose with or without fee is hereby granted, provided that the above
%% copyright notice and this permission notice appear in all copies.
%%
%% THE SOFTWARE IS PROVIDED "AS IS" AND THE AUTHOR DISCLAIMS ALL WARRANTIES
%% WITH REGARD TO THIS SOFTWARE INCLUDING ALL IMPLIED WARRANTIES OF
%% MERCHANTABILITY AND FITNESS. IN NO EVENT SHALL THE AUTHOR BE LIABLE FOR
%% ANY SPECIAL, DIRECT, INDIRECT, OR CONSEQUENTIAL DAMAGES OR ANY DAMAGES
%% WHATSOEVER RESULTING FROM LOSS OF USE, DATA OR PROFITS, WHETHER IN AN
%% ACTION OF CONTRACT, NEGLIGENCE OR OTHER TORTIOUS ACTION, ARISING OUT OF
%% OR IN CONNECTION WITH THE USE OR PERFORMANCE OF THIS SOFTWARE.

%% @doc A websocket handler and API for retreiving zone data from the zone
%% server.
-module(erldns_zone_client).

-include_lib("dns/include/dns.hrl").
-include("erldns.hrl").

% Public API
-export([
    fetch_zones/0,
    fetch_zones/1,
    fetch_zone/1,
    fetch_zone/2,
    do_fetch_zone/2
  ]).

% Public API
fetch_zones() ->
  fetch_zones(parallel).

-spec fetch_zones(parallel|serial|none) -> {ok, 0} | {err, non_neg_integer(), binary()} | {err, any()}.
fetch_zones(ProcessingType) ->
  case httpc:request(get, {zones_url(), headers()}, [], [{body_format, binary}]) of
    {ok, {{_Version, 200, _ReasonPhrase}, _Headers, Body}} ->
      JsonZones = jsx:decode(Body),
      erldns_zone_fetcher_countdown:set_remaining(length(JsonZones)),
      lager:info("Putting zones into cache"),
      lists:foreach(
        fun([{<<"name">>, Name}, {<<"sha">>, Sha}, _]) ->
            case ProcessingType of
              none ->
                lager:debug("Skipping fetch ~p", [Name]),
                not_processed;
              serial ->
                lager:debug("Serial fetch ~p, ~p", [Name, Sha]),
                fetch_zone(Name, Sha);
              _ ->
                % Always default to parallel
                lager:debug("Parallel fetch ~p, ~p", [Name, Sha]),
                hottub:cast(zone_fetcher, {fetch_zone, Name, Sha})
            end
        end, JsonZones),
      lager:debug("Zone fetchers are all running, leaving fetch_zones()"),
      {ok, 0};
    {_, {{_Version, Status, ReasonPhrase}, _Headers, _Body}} ->
      lager:error("Failed to load zones: ~p (status: ~p)", [ReasonPhrase, Status]),
      {err, Status, ReasonPhrase};
    {error, Error} ->
      {err, Error}
  end.

fetch_zone(Name) ->
  do_fetch_zone(Name, zone_url(Name)).

fetch_zone(Name, Sha) ->
  case erldns_zone_cache:get_zone(Name) of
    {ok, Zone} ->
      ZoneDigest = Zone#zone.version,
      case ZoneDigest =:= Sha of
        true ->
          lager:debug("Skipping zone since it's already in the cache"),
          ok;
        _ ->
          lager:debug("Fetching zone ~p ~p", [Name, Sha]),
          do_fetch_zone(Name, zone_url(Name, Sha))
      end;
    _ ->
      lager:debug("Zone ~p not found, fetching zone", [Name]),
      do_fetch_zone(Name, zone_url(Name))
  end.

do_fetch_zone(Name, Url) ->
<<<<<<< HEAD
  AuthHeader = auth_header(),
  lager:debug("do_fetch_zone(~p, ~p)", [Name, Url]),
  case httpc:request(get, {Url, [AuthHeader]}, [], [{body_format, binary}]) of
=======
  case httpc:request(get, {Url, [auth_header(), client_api_version_header()]}, [], [{body_format, binary}]) of
>>>>>>> 773b6607
    {ok, {{_Version, 200, _ReasonPhrase}, _Headers, Body}} ->
      lager:debug("Zone fetched: ~p", [Name]),
      safe_process_json_zone(jsx:decode(Body), 'cast');
    {_, {{_Version, Status = 304, ReasonPhrase}, _Headers, _Body}} ->
      lager:debug("Zone not modified: ~p", [Name]),
      {ok, Status, ReasonPhrase};
    {_, {{_Version, Status = 404, ReasonPhrase}, _Headers, _Body}} ->
      lager:debug("Zone not found: ~p", [Name]),
      erldns_zone_cache:delete_zone(Name),
      {err, Status, ReasonPhrase};
    {_, {{_Version, Status, ReasonPhrase}, _Headers, _Body}} ->
      lager:error("Failed to load zone: ~p (status: ~p)", [ReasonPhrase, Status]),
      {err, Status, ReasonPhrase};
    {error, Reason} ->
      lager:error("Failed to load zone due to server error: ~p", [Reason]),
      {err, Reason}
  end.

%safe_process_json_zone(JsonZone) ->
%  safe_process_json_zone(JsonZone, 'call').
safe_process_json_zone(JsonZone, MessageType) ->
  try process_json_zone(JsonZone, MessageType) of
    Zone -> Zone
  catch
    Exception:Reason ->
      lager:error("Error parsing JSON zone (~p : ~p)", [Exception, Reason])
  end.

process_json_zone(JsonZone, 'call') ->
  Zone = erldns_zone_parser:zone_to_erlang(JsonZone),
  erldns_zone_cache:put_zone(Zone);
process_json_zone(JsonZone, 'cast') ->
  Zone = erldns_zone_parser:zone_to_erlang(JsonZone),
  {Name, Version, _Records} = Zone,
  lager:debug("Put zone async: ~p (~p)", [Name, Version]),
  erldns_zone_cache:put_zone_async(Zone).

%% Internal functions

zones_url() ->
  erldns_config:zone_server_protocol() ++ "://" ++ erldns_config:zone_server_host() ++ ":" ++ integer_to_list(erldns_config:zone_server_port()) ++ "/zones/".

zone_url(Name) ->
  zones_url() ++ binary_to_list(Name).

zone_url(Name, Version) ->
  zones_url() ++ binary_to_list(Name) ++ "/" ++ binary_to_list(Version).

encoded_credentials() ->
  case application:get_env(erldns, credentials) of
    {ok, {Username, Password}} ->
      %lager:debug("Sending ~p:~p for authentication", [Username, Password]),
      base64:encode_to_string(lists:append([Username,":",Password]))
  end.

auth_header() ->
  {"Authorization","Basic " ++ encoded_credentials()}.

client_api_version_header() ->
  {"X-Zoneserver-API-Version", "1.0.0"}.

headers() ->
  [auth_header(), {"X-Zone-No-Records", "1"}, client_api_version_header()].<|MERGE_RESOLUTION|>--- conflicted
+++ resolved
@@ -84,13 +84,9 @@
   end.
 
 do_fetch_zone(Name, Url) ->
-<<<<<<< HEAD
   AuthHeader = auth_header(),
   lager:debug("do_fetch_zone(~p, ~p)", [Name, Url]),
-  case httpc:request(get, {Url, [AuthHeader]}, [], [{body_format, binary}]) of
-=======
-  case httpc:request(get, {Url, [auth_header(), client_api_version_header()]}, [], [{body_format, binary}]) of
->>>>>>> 773b6607
+  case httpc:request(get, {Url, [AuthHeader, client_api_version_header()]}, [], [{body_format, binary}]) of
     {ok, {{_Version, 200, _ReasonPhrase}, _Headers, Body}} ->
       lager:debug("Zone fetched: ~p", [Name]),
       safe_process_json_zone(jsx:decode(Body), 'cast');
